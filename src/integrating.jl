--- conflicted
+++ resolved
@@ -161,21 +161,17 @@
     integral = zeros(eltype(eltype(affect!.integrand_values.integrand)),
         length(integrator.p))
     for i in 1:n
-<<<<<<< HEAD
-        t_temp = ((integrator.t-integrator.tprev)/2)*gauss_points[n][i]+(integrator.t+integrator.tprev)/2
+        t_temp = ((integrator.t - integrator.tprev) / 2) * gauss_points[n][i] + 
+                 (integrator.t + integrator.tprev) / 2
         if DiffEqBase.isinplace(integrator.sol.prob)
             curu = first(get_tmp_cache(integrator))
             integrator(curu, t_temp)
-            integral .+= gauss_weights[n][i]*affect!.integrand_func(curu, t_temp, integrator)
+            integral .+= gauss_weights[n][i] * 
+                         affect!.integrand_func(curu, t_temp, integrator)
         else
-            integral .+= gauss_weights[n][i]*affect!.integrand_func(integrator(t_temp), t_temp, integrator)
+            integral .+= gauss_weights[n][i] * 
+                         affect!.integrand_func(integrator(t_temp), t_temp, integrator)
         end
-=======
-        t_temp = ((integrator.t - integrator.tprev) / 2) * gauss_points[n][i] +
-                 (integrator.t + integrator.tprev) / 2
-        integral .+= gauss_weights[n][i] *
-                     affect!.integrand_func(integrator(t_temp), t_temp, integrator)
->>>>>>> 612c13cf
     end
     integral *= -(integrator.t - integrator.tprev) / 2
     push!(affect!.integrand_values.integrand, integral)

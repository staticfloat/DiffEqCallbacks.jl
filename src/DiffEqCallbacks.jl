__precompile__()

module DiffEqCallbacks

<<<<<<< HEAD
  using DiffEqBase, NLsolve, ForwardDiff, RecursiveArrayTools, DataStructures
  import DiffBase
=======
  using DiffEqBase, NLsolve, ForwardDiff
  import DiffResults
>>>>>>> 22b061d4

  import OrdinaryDiffEq: fix_dt_at_bounds!, modify_dt_for_tstops!, ode_addsteps!, ode_interpolant

  import Base: show

  include("autoabstol.jl")
  include("manifold.jl")
  include("domain.jl")
  include("stepsizelimiters.jl")
  include("saving.jl")

end # module<|MERGE_RESOLUTION|>--- conflicted
+++ resolved
@@ -2,13 +2,8 @@
 
 module DiffEqCallbacks
 
-<<<<<<< HEAD
   using DiffEqBase, NLsolve, ForwardDiff, RecursiveArrayTools, DataStructures
-  import DiffBase
-=======
-  using DiffEqBase, NLsolve, ForwardDiff
   import DiffResults
->>>>>>> 22b061d4
 
   import OrdinaryDiffEq: fix_dt_at_bounds!, modify_dt_for_tstops!, ode_addsteps!, ode_interpolant
 

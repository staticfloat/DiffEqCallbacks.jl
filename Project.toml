name = "DiffEqCallbacks"
uuid = "459566f4-90b8-5000-8ac3-15dfb0a30def"
authors = ["Chris Rackauckas <accounts@chrisrackauckas.com>"]
version = "2.9.0"

[deps]
DataStructures = "864edb3b-99cc-5e75-8d2d-829cb0a9cfe8"
DiffEqBase = "2b5f629d-d688-5b77-993f-72d75c75574e"
ForwardDiff = "f6369f11-7733-5829-9624-2563aa707210"
LinearAlgebra = "37e2e46d-f89d-539d-b4ee-838fcccc9c8e"
NLsolve = "2774e3e8-f4cf-5e23-947b-6d7e65073b56"
OrdinaryDiffEq = "1dea7af3-3e70-54e6-95c3-0bf5283fa5ed"
RecipesBase = "3cdcf5f2-1ef4-517c-9805-6587b60abb01"
RecursiveArrayTools = "731186ca-8d62-57ce-b412-fbd966d074cd"
StaticArrays = "90137ffa-7385-5640-81b9-e52037218182"

[compat]
<<<<<<< HEAD
ForwardDiff = "0.10"
=======
DiffEqBase = "6.5"
NLsolve = "4.2"
DataStructures = "0.17"
>>>>>>> 9ab80392
OrdinaryDiffEq = "5.13"
RecipesBase = "0.7"
RecursiveArrayTools = "1"
julia = "1"

[extras]
DiffEqProblemLibrary = "a077e3f3-b75c-5d7f-a0c6-6bc4c8ec64a9"
Test = "8dfed614-e22c-5e08-85e1-65c5234f0b40"

[targets]
test = ["DiffEqProblemLibrary", "Test"]<|MERGE_RESOLUTION|>--- conflicted
+++ resolved
@@ -15,13 +15,10 @@
 StaticArrays = "90137ffa-7385-5640-81b9-e52037218182"
 
 [compat]
-<<<<<<< HEAD
 ForwardDiff = "0.10"
-=======
 DiffEqBase = "6.5"
 NLsolve = "4.2"
 DataStructures = "0.17"
->>>>>>> 9ab80392
 OrdinaryDiffEq = "5.13"
 RecipesBase = "0.7"
 RecursiveArrayTools = "1"

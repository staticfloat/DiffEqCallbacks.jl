--- conflicted
+++ resolved
@@ -15,11 +15,8 @@
 StaticArrays = "90137ffa-7385-5640-81b9-e52037218182"
 
 [compat]
-<<<<<<< HEAD
 NLsolve = "4.2"
-=======
 DataStructures = "0.17"
->>>>>>> 7daff800
 OrdinaryDiffEq = "5.13"
 RecipesBase = "0.7"
 RecursiveArrayTools = "1"
